--- conflicted
+++ resolved
@@ -239,13 +239,9 @@
                 segment_postings_option = field_entry
                     .field_type()
                     .get_segment_postings_option()
-<<<<<<< HEAD
                     .expect("Encountered a field that is not supposed to be
-                         indexed. Have you modified the index?");
-=======
-                    .expect("Encounterred a field that is not supposed to be
                          indexed. Have you modified the schema?");
->>>>>>> 77d8e81a
+
                 last_field = Some(current_field);
 
                 // it is perfectly safe to call `.new_field`
