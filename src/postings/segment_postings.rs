use compression::{BlockDecoder, CompressedIntStream, VIntDecoder, COMPRESSION_BLOCK_SIZE};
use DocId;

use common::BitSet;
use common::HasLen;
use postings::Postings;
use docset::{DocSet, SkipResult};
use std::cmp;
use fst::Streamer;
use compression::compressed_block_size;
use postings::{NoDelete, DeleteSet};
use directory::{ReadOnlySource, SourceRead};
use postings::FreqReadingOption;
use postings::serializer::PostingsSerializer;
use common::CountingWriter;

struct PositionComputer {
    // store the amount of position int
    // before reading positions.
    //
    // if none, position are already loaded in
    // the positions vec.
    position_to_skip: usize,
    positions_stream: CompressedIntStream,
}

impl PositionComputer {
    pub fn new(positions_stream: CompressedIntStream) -> PositionComputer {
        PositionComputer {
            position_to_skip: 0,
            positions_stream,
        }
    }

    pub fn add_skip(&mut self, num_skip: usize) {
        self.position_to_skip += num_skip;
    }

    // Positions can only be read once.
    pub fn positions_with_offset(&mut self, offset: u32, output: &mut [u32]) {
        self.positions_stream.skip(self.position_to_skip);
        self.position_to_skip = 0;
        self.positions_stream.read(output);
        let mut cum = offset;
        for output_mut in output.iter_mut() {
            cum += *output_mut;
            *output_mut = cum;
        }
    }
}

/// `SegmentPostings` represents the inverted list or postings associated to
/// a term in a `Segment`.
///
/// As we iterate through the `SegmentPostings`, the frequencies are optionally decoded.
/// Positions on the other hand, are optionally entirely decoded upfront.
pub struct SegmentPostings<TDeleteSet: DeleteSet> {
    block_cursor: BlockSegmentPostings,
    cur: usize,
    delete_bitset: TDeleteSet,
    position_computer: Option<PositionComputer>,
}

impl SegmentPostings<NoDelete> {
    /// Returns an empty segment postings object
    pub fn empty() -> Self {
        let empty_block_cursor = BlockSegmentPostings::empty();
        SegmentPostings {
            block_cursor: empty_block_cursor,
            delete_bitset: NoDelete,
            cur: COMPRESSION_BLOCK_SIZE,
            position_computer: None,
        }
    }

    /// Creates a segment postings object with the given documents
    /// and no frequency encoded.
    ///
    /// This method is mostly useful for unit tests.
    ///
    /// It serializes the doc ids using tantivy's codec
    /// and returns a `SegmentPostings` object that embeds a
    /// buffer with the serialized data.
<<<<<<< HEAD
    pub fn create_from_docs(docs: &[u32]) -> SegmentPostings {
        let mut counting_writer = CountingWriter::wrap(Vec::new());
=======
    pub fn create_from_docs(docs: &[u32]) -> SegmentPostings<NoDelete> {
        let mut buffer = Vec::new();
>>>>>>> 6d476346
        {
            let mut postings_serializer = PostingsSerializer::new(&mut counting_writer, false);
            for &doc in docs {
                postings_serializer.write_doc(doc, 1u32).unwrap();
            }
            postings_serializer.close_term().expect("In memory Serialization should never fail.");
        }
        let (buffer , _) = counting_writer.finish().expect("Serializing in a buffer should never fail.");
        let data = ReadOnlySource::from(buffer);
        let block_segment_postings = BlockSegmentPostings::from_data(
            docs.len(),
            SourceRead::from(data),
            FreqReadingOption::NoFreq,
        );
        SegmentPostings::from_block_postings(block_segment_postings, NoDelete, None)
    }
}

impl<TDeleteSet: DeleteSet> SegmentPostings<TDeleteSet> {



    /// Reads a Segment postings from an &[u8]
    ///
    /// * `len` - number of document in the posting lists.
    /// * `data` - data array. The complete data is not necessarily used.
    /// * `freq_handler` - the freq handler is in charge of decoding
    ///   frequencies and/or positions
    pub fn from_block_postings(
        segment_block_postings: BlockSegmentPostings,
        delete_bitset: TDeleteSet,
        positions_stream_opt: Option<CompressedIntStream>,
    ) -> SegmentPostings<TDeleteSet> {
        SegmentPostings {
            block_cursor: segment_block_postings,
            cur: COMPRESSION_BLOCK_SIZE, // cursor within the block
            delete_bitset,
            position_computer: positions_stream_opt.map(PositionComputer::new),
        }
    }
}

impl<TDeleteSet: DeleteSet> DocSet for SegmentPostings<TDeleteSet> {
    // goes to the next element.
    // next needs to be called a first time to point to the correct element.
    #[inline]
    fn advance(&mut self) -> bool {
        loop {
            {
                if self.position_computer.is_some() {
                    let term_freq = self.term_freq() as usize;
                    self.position_computer.as_mut().unwrap().add_skip(term_freq);
                }
            }
            self.cur += 1;
            if self.cur >= self.block_cursor.block_len() {
                self.cur = 0;
                if !self.block_cursor.advance() {
                    self.cur = COMPRESSION_BLOCK_SIZE;
                    return false;
                }
            }
            if !self.delete_bitset.is_deleted(self.doc()) {
                return true;
            }
        }
    }


    fn skip_next(&mut self, target: DocId) -> SkipResult {
        if !self.advance() {
            return SkipResult::End;
        }

        // in the following, thanks to the call to advance above,
        // we know that the position is not loaded and we need
        // to skip every doc_freq we cross.

        // skip blocks until one that might contain the target
        loop {
            // check if we need to go to the next block
            let (current_doc, last_doc_in_block) = {
                let block_docs = self.block_cursor.docs();
                (block_docs[self.cur], block_docs[block_docs.len() - 1])
            };
            if target > last_doc_in_block {
                // we add skip for the current term independantly,
                // so that position_add_skip will decide if it should
                // just set itself to Some(0) or effectively
                // add the term freq.
                if self.position_computer.is_some() {
                    let freqs_skipped = &self.block_cursor.freqs()[self.cur..];
                    let sum_freq: u32 = freqs_skipped.iter().sum();
                    self.position_computer.as_mut()
                        .unwrap()
                        .add_skip(sum_freq as usize);
                }
                if !self.block_cursor.advance() {
                    return SkipResult::End;
                }
                self.cur = 0;
            } else {
                if target < current_doc {
                    // We've passed the target after the first `advance` call
                    // or we're at the beginning of a block.
                    // Either way, we're on the first `DocId` greater than `target`
                    return SkipResult::OverStep;
                }
                break;
            }
        }
        {
            // we're in the right block now, start with an exponential search
            let block_docs = self.block_cursor.docs();
            let block_len = block_docs.len();

            debug_assert!(target >= block_docs[self.cur]);
            debug_assert!(target <= block_docs[block_len - 1]);

            let mut start = self.cur;
            let mut end = block_len;
            let mut count = 1;
            loop {
                let new = start + count;
                if new < end && block_docs[new] < target {
                    start = new;
                    count *= 2;
                } else {
                    break;
                }
            }
            end = cmp::min(start + count, end);

            // now do a binary search
            let mut count = end - start;
            while count > 0 {
                let step = count / 2;
                let mid = start + step;
                let doc = block_docs[mid];
                if doc < target {
                    start = mid + 1;
                    count -= step + 1;
                } else {
                    count = step;
                }
            }

            // `doc` is now >= `target`
            let doc = block_docs[start];

            if self.position_computer.is_some() {
                let freqs_skipped = &self.block_cursor.freqs()[self.cur..start];
                let sum_freqs: u32 = freqs_skipped.iter().sum();
                self.position_computer.as_mut()
                    .unwrap()
                    .add_skip(sum_freqs as usize);
            }

            self.cur = start;

            if !self.delete_bitset.is_deleted(doc) {
                if doc == target {
                    return SkipResult::Reached;
                } else {
                    return SkipResult::OverStep;
                }
            }
        }
        if self.advance() {
            SkipResult::OverStep
        } else {
            SkipResult::End
        }
    }

    fn size_hint(&self) -> u32 {
        self.len() as u32
    }

    /// Return the current document's `DocId`.
    #[inline]
    fn doc(&self) -> DocId {
        let docs = self.block_cursor.docs();
        debug_assert!(
            self.cur < docs.len(),
            "Have you forgotten to call `.advance()` at least once before calling .doc()."
        );
        docs[self.cur]
    }

    fn append_to_bitset(&mut self, bitset: &mut BitSet) {
        // finish the current block
        if self.advance() {
            for &doc in &self.block_cursor.docs()[self.cur..] {
                bitset.insert(doc);
            }
            // ... iterate through the remaining blocks.
            while self.block_cursor.advance() {
                for &doc in self.block_cursor.docs() {
                    bitset.insert(doc);
                }
            }
        }
    }
}


impl<TDeleteSet: DeleteSet> HasLen for SegmentPostings<TDeleteSet> {
    fn len(&self) -> usize {
        self.block_cursor.doc_freq()
    }
}

impl<TDeleteSet: DeleteSet> Postings for SegmentPostings<TDeleteSet> {
    fn term_freq(&self) -> u32 {
        self.block_cursor.freq(self.cur)
    }

    fn positions_with_offset(&mut self, offset: u32, output: &mut Vec<u32>) {
        if self.position_computer.is_some() {
            let prev_capacity = output.capacity();
            let term_freq = self.term_freq() as usize;
            if term_freq > prev_capacity {
                let additional_len = term_freq - output.len();
                output.reserve(additional_len);
            }
            unsafe {
                output.set_len(term_freq);
                self.position_computer.as_mut().unwrap().positions_with_offset(offset, &mut output[..])
            }
        } else {
            output.clear();
        }
    }
}

/// `BlockSegmentPostings` is a cursor iterating over blocks
/// of documents.
///
/// # Warning
///
/// While it is useful for some very specific high-performance
/// use cases, you should prefer using `SegmentPostings` for most usage.
pub struct BlockSegmentPostings {
    doc_decoder: BlockDecoder,
    freq_decoder: BlockDecoder,
    freq_reading_option: FreqReadingOption,

    doc_freq: usize,
    doc_offset: DocId,
    num_bitpacked_blocks: usize,
    num_vint_docs: usize,
    remaining_data: SourceRead,
}

impl BlockSegmentPostings {
    pub(crate) fn from_data(
        doc_freq: usize,
        data: SourceRead,
        freq_reading_option: FreqReadingOption,
    ) -> BlockSegmentPostings {
        let num_bitpacked_blocks: usize = (doc_freq as usize) / COMPRESSION_BLOCK_SIZE;
        let num_vint_docs = (doc_freq as usize) - COMPRESSION_BLOCK_SIZE * num_bitpacked_blocks;
        BlockSegmentPostings {
            num_bitpacked_blocks,
            num_vint_docs,
            doc_decoder: BlockDecoder::new(),
            freq_decoder: BlockDecoder::with_val(1),
            freq_reading_option,
            remaining_data: data,
            doc_offset: 0,
            doc_freq,
        }
    }

    // Resets the block segment postings on another position
    // in the postings file.
    //
    // This is useful for enumerating through a list of terms,
    // and consuming the associated posting lists while avoiding
    // reallocating a `BlockSegmentPostings`.
    //
    // # Warning
    //
    // This does not reset the positions list.
    pub(crate) fn reset(&mut self, doc_freq: usize, postings_data: SourceRead) {
        let num_binpacked_blocks: usize = doc_freq / COMPRESSION_BLOCK_SIZE;
        let num_vint_docs = doc_freq & (COMPRESSION_BLOCK_SIZE - 1);
        self.num_bitpacked_blocks = num_binpacked_blocks;
        self.num_vint_docs = num_vint_docs;
        self.remaining_data = postings_data;
        self.doc_offset = 0;
        self.doc_freq = doc_freq;
    }

    /// Returns the document frequency associated to this block postings.
    ///
    /// This `doc_freq` is simply the sum of the length of all of the blocks
    /// length, and it does not take in account deleted documents.
    pub fn doc_freq(&self) -> usize {
        self.doc_freq
    }

    /// Returns the array of docs in the current block.
    ///
    /// Before the first call to `.advance()`, the block
    /// returned by `.docs()` is empty.
    #[inline]
    pub fn docs(&self) -> &[DocId] {
        self.doc_decoder.output_array()
    }

    /// Return the document at index `idx` of the block.
    #[inline]
    pub fn doc(&self, idx: usize) -> u32 {
        self.doc_decoder.output(idx)
    }

    /// Return the array of `term freq` in the block.
    #[inline]
    pub fn freqs(&self) -> &[u32] {
        self.freq_decoder.output_array()
    }

    /// Return the frequency at index `idx` of the block.
    #[inline]
    pub fn freq(&self, idx: usize) -> u32 {
        self.freq_decoder.output(idx)
    }

    /// Returns the length of the current block.
    ///
    /// All blocks have a length of `NUM_DOCS_PER_BLOCK`,
    /// except the last block that may have a length
    /// of any number between 1 and `NUM_DOCS_PER_BLOCK - 1`
    #[inline]
    fn block_len(&self) -> usize {
        self.doc_decoder.output_len
    }

    /// Advance to the next block.
    ///
    /// Returns false iff there was no remaining blocks.
    pub fn advance(&mut self) -> bool {
        if self.num_bitpacked_blocks > 0 {
            let num_consumed_bytes = self.doc_decoder
                .uncompress_block_sorted(self.remaining_data.as_ref(), self.doc_offset);
            self.remaining_data.advance(num_consumed_bytes);
            match self.freq_reading_option {
                FreqReadingOption::NoFreq => {}
                FreqReadingOption::SkipFreq => {
                    let num_bytes_to_skip = compressed_block_size(self.remaining_data.as_ref()[0]);
                    self.remaining_data.advance(num_bytes_to_skip);
                }
                FreqReadingOption::ReadFreq => {
                    let num_consumed_bytes = self.freq_decoder
                        .uncompress_block_unsorted(self.remaining_data.as_ref());
                    self.remaining_data.advance(num_consumed_bytes);
                }
            }
            // it will be used as the next offset.
            self.doc_offset = self.doc_decoder.output(COMPRESSION_BLOCK_SIZE - 1);
            self.num_bitpacked_blocks -= 1;
            true
        } else if self.num_vint_docs > 0 {
            let num_compressed_bytes = self.doc_decoder.uncompress_vint_sorted(
                self.remaining_data.as_ref(),
                self.doc_offset,
                self.num_vint_docs,
            );
            self.remaining_data.advance(num_compressed_bytes);
            match self.freq_reading_option {
                FreqReadingOption::NoFreq | FreqReadingOption::SkipFreq => {}
                FreqReadingOption::ReadFreq => {
                    self.freq_decoder
                        .uncompress_vint_unsorted(self.remaining_data.as_ref(), self.num_vint_docs);
                }
            }
            self.num_vint_docs = 0;
            true
        } else {
            false
        }
    }

    /// Returns an empty segment postings object
    pub fn empty() -> BlockSegmentPostings {
        BlockSegmentPostings {
            num_bitpacked_blocks: 0,
            num_vint_docs: 0,

            doc_decoder: BlockDecoder::new(),
            freq_decoder: BlockDecoder::with_val(1),
            freq_reading_option: FreqReadingOption::NoFreq,

            remaining_data: From::from(ReadOnlySource::empty()),
            doc_offset: 0,
            doc_freq: 0,
        }
    }
}

impl<'b> Streamer<'b> for BlockSegmentPostings {
    type Item = &'b [DocId];

    fn next(&'b mut self) -> Option<&'b [DocId]> {
        if self.advance() {
            Some(self.docs())
        } else {
            None
        }
    }
}

#[cfg(test)]
mod tests {

    use docset::DocSet;
    use super::SegmentPostings;
    use schema::SchemaBuilder;
    use core::Index;
    use schema::INT_INDEXED;
    use schema::Term;
    use fst::Streamer;
    use schema::IndexRecordOption;
    use common::HasLen;
    use super::BlockSegmentPostings;

    #[test]
    fn test_empty_segment_postings() {
        let mut postings = SegmentPostings::empty();
        assert!(!postings.advance());
        assert!(!postings.advance());
        assert_eq!(postings.len(), 0);
    }

    #[test]
    fn test_empty_block_segment_postings() {
        let mut postings = BlockSegmentPostings::empty();
        assert!(!postings.advance());
        assert_eq!(postings.doc_freq(), 0);
    }

    #[test]
    fn test_block_segment_postings() {
        let mut schema_builder = SchemaBuilder::default();
        let int_field = schema_builder.add_u64_field("id", INT_INDEXED);
        let schema = schema_builder.build();
        let index = Index::create_in_ram(schema);
        let mut index_writer = index.writer_with_num_threads(1, 40_000_000).unwrap();
        for _ in 0..100_000 {
            let doc = doc!(int_field=>0u64);
            index_writer.add_document(doc);
        }
        index_writer.commit().unwrap();
        index.load_searchers().unwrap();
        let searcher = index.searcher();
        let segment_reader = searcher.segment_reader(0);
        let inverted_index = segment_reader.inverted_index(int_field);
        let term = Term::from_field_u64(int_field, 0u64);
        let term_info = inverted_index.get_term_info(&term).unwrap();
        let mut block_segments =
            inverted_index.read_block_postings_from_terminfo(&term_info, IndexRecordOption::Basic);
        let mut offset: u32 = 0u32;
        // checking that the block before calling advance is empty
        assert!(block_segments.docs().is_empty());
        // checking that the `doc_freq` is correct
        assert_eq!(block_segments.doc_freq(), 100_000);
        while let Some(block) = block_segments.next() {
            for (i, doc) in block.iter().cloned().enumerate() {
                assert_eq!(offset + (i as u32), doc);
            }
            offset += block.len() as u32;
        }
    }

    #[test]
    fn test_reset_block_segment_postings() {
        let mut schema_builder = SchemaBuilder::default();
        let int_field = schema_builder.add_u64_field("id", INT_INDEXED);
        let schema = schema_builder.build();
        let index = Index::create_in_ram(schema);
        let mut index_writer = index.writer_with_num_threads(1, 40_000_000).unwrap();
        // create two postings list, one containg even number,
        // the other containing odd numbers.
        for i in 0..6 {
            let doc = doc!(int_field=> (i % 2) as u64);
            index_writer.add_document(doc);
        }
        index_writer.commit().unwrap();
        index.load_searchers().unwrap();
        let searcher = index.searcher();
        let segment_reader = searcher.segment_reader(0);

        let mut block_segments;
        {
            let term = Term::from_field_u64(int_field, 0u64);
            let inverted_index = segment_reader.inverted_index(int_field);
            let term_info = inverted_index.get_term_info(&term).unwrap();
            block_segments = inverted_index
                .read_block_postings_from_terminfo(&term_info, IndexRecordOption::Basic);
        }
        assert!(block_segments.advance());
        assert_eq!(block_segments.docs(), &[0, 2, 4]);
        {
            let term = Term::from_field_u64(int_field, 1u64);
            let inverted_index = segment_reader.inverted_index(int_field);
            let term_info = inverted_index.get_term_info(&term).unwrap();
            inverted_index.reset_block_postings_from_terminfo(&term_info, &mut block_segments);
        }
        assert!(block_segments.advance());
        assert_eq!(block_segments.docs(), &[1, 3, 5]);
    }
}
<|MERGE_RESOLUTION|>--- conflicted
+++ resolved
@@ -54,7 +54,7 @@
 ///
 /// As we iterate through the `SegmentPostings`, the frequencies are optionally decoded.
 /// Positions on the other hand, are optionally entirely decoded upfront.
-pub struct SegmentPostings<TDeleteSet: DeleteSet> {
+pub struct  SegmentPostings<TDeleteSet: DeleteSet> {
     block_cursor: BlockSegmentPostings,
     cur: usize,
     delete_bitset: TDeleteSet,
@@ -81,13 +81,8 @@
     /// It serializes the doc ids using tantivy's codec
     /// and returns a `SegmentPostings` object that embeds a
     /// buffer with the serialized data.
-<<<<<<< HEAD
-    pub fn create_from_docs(docs: &[u32]) -> SegmentPostings {
+    pub fn create_from_docs(docs: &[u32]) -> SegmentPostings<NoDelete> {
         let mut counting_writer = CountingWriter::wrap(Vec::new());
-=======
-    pub fn create_from_docs(docs: &[u32]) -> SegmentPostings<NoDelete> {
-        let mut buffer = Vec::new();
->>>>>>> 6d476346
         {
             let mut postings_serializer = PostingsSerializer::new(&mut counting_writer, false);
             for &doc in docs {
